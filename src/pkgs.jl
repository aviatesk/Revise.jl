--- conflicted
+++ resolved
@@ -485,41 +485,6 @@
 end
 
 function watch_manifest(mfile)
-<<<<<<< HEAD
-    wait_changed(mfile)
-    try
-        with_logger(_debug_logger) do
-            @debug "Pkg" _group="manifest_update" manifest_file=mfile
-            isfile(mfile) || return nothing
-            pkgdirs = manifest_paths(mfile)
-            for (id, pkgdir) in pkgdirs
-                if haskey(pkgdatas, id)
-                    pkgdata = pkgdatas[id]
-                    if pkgdir != basedir(pkgdata)
-                        ## The package directory has changed
-                        @debug "Pkg" _group="pathswitch" oldpath=basedir(pkgdata) newpath=pkgdir
-                        # Stop all associated watching tasks
-                        for dir in unique_dirs(srcfiles(pkgdata))
-                            @debug "Pkg" _group="unwatch" dir=dir
-                            delete!(watched_files, joinpath(basedir(pkgdata), dir))
-                            # Note: if the file is revised, the task(s) will run one more time.
-                            # However, because we've removed the directory from the watch list this will be a no-op,
-                            # and then the tasks will be dropped.
-                        end
-                        # Revise code as needed
-                        files = String[]
-                        for file in srcfiles(pkgdata)
-                            maybe_parse_from_cache!(pkgdata, file)
-                            push!(revision_queue, (pkgdata, file))
-                            push!(files, file)
-                            notify(revision_event)
-                        end
-                        # Update the directory
-                        pkgdata.info.basedir = pkgdir
-                        # Restart watching, if applicable
-                        if has_writable_paths(pkgdata)
-                            init_watching(pkgdata, files)
-=======
     while true
         try
             wait_changed(mfile)
@@ -552,6 +517,7 @@
                                 maybe_parse_from_cache!(pkgdata, file)
                                 push!(revision_queue, (pkgdata, file))
                                 push!(files, file)
+                                notify(revision_event)
                             end
                             # Update the directory
                             pkgdata.info.basedir = pkgdir
@@ -559,7 +525,6 @@
                             if has_writable_paths(pkgdata)
                                 init_watching(pkgdata, files)
                             end
->>>>>>> 953b6382
                         end
                     end
                 end
